/*
 * Copyright (C) 2016 The Android Open Source Project
 *
 * Licensed under the Apache License, Version 2.0 (the "License");
 * you may not use this file except in compliance with the License.
 * You may obtain a copy of the License at
 *
 *      http://www.apache.org/licenses/LICENSE-2.0
 *
 * Unless required by applicable law or agreed to in writing, software
 * distributed under the License is distributed on an "AS IS" BASIS,
 * WITHOUT WARRANTIES OR CONDITIONS OF ANY KIND, either express or implied.
 * See the License for the specific language governing permissions and
 * limitations under the License.
 */
package com.google.android.exoplayer2;

import android.annotation.TargetApi;
import android.content.Context;
import android.graphics.SurfaceTexture;
import android.media.AudioManager;
import android.media.MediaCodec;
import android.media.PlaybackParams;
import android.os.Handler;
import android.util.Log;
import android.view.Surface;
import android.view.SurfaceHolder;
import android.view.SurfaceView;
import android.view.TextureView;
import com.google.android.exoplayer2.audio.AudioCapabilities;
import com.google.android.exoplayer2.audio.AudioRendererEventListener;
import com.google.android.exoplayer2.audio.AudioTrack;
import com.google.android.exoplayer2.audio.MediaCodecAudioRenderer;
import com.google.android.exoplayer2.decoder.DecoderCounters;
import com.google.android.exoplayer2.drm.DrmSessionManager;
import com.google.android.exoplayer2.drm.FrameworkMediaCrypto;
import com.google.android.exoplayer2.mediacodec.MediaCodecSelector;
import com.google.android.exoplayer2.metadata.Metadata;
import com.google.android.exoplayer2.metadata.MetadataRenderer;
import com.google.android.exoplayer2.metadata.id3.Id3Decoder;
import com.google.android.exoplayer2.source.MediaSource;
import com.google.android.exoplayer2.source.TrackGroupArray;
import com.google.android.exoplayer2.text.Cue;
import com.google.android.exoplayer2.text.TextRenderer;
import com.google.android.exoplayer2.trackselection.TrackSelectionArray;
import com.google.android.exoplayer2.trackselection.TrackSelector;
import com.google.android.exoplayer2.video.MediaCodecVideoRenderer;
import com.google.android.exoplayer2.video.VideoRendererEventListener;
import java.lang.reflect.Constructor;
import java.util.ArrayList;
import java.util.List;

/**
 * An {@link ExoPlayer} implementation that uses default {@link Renderer} components. Instances can
 * be obtained from {@link ExoPlayerFactory}.
 */
@TargetApi(16)
public final class SimpleExoPlayer implements ExoPlayer {

  /**
   * A listener for video rendering information from a {@link SimpleExoPlayer}.
   */
  public interface VideoListener {

    /**
     * Called each time there's a change in the size of the video being rendered.
     *
     * @param width The video width in pixels.
     * @param height The video height in pixels.
     * @param unappliedRotationDegrees For videos that require a rotation, this is the clockwise
     *     rotation in degrees that the application should apply for the video for it to be rendered
     *     in the correct orientation. This value will always be zero on API levels 21 and above,
     *     since the renderer will apply all necessary rotations internally. On earlier API levels
     *     this is not possible. Applications that use {@link android.view.TextureView} can apply
     *     the rotation by calling {@link android.view.TextureView#setTransform}. Applications that
     *     do not expect to encounter rotated videos can safely ignore this parameter.
     * @param pixelWidthHeightRatio The width to height ratio of each pixel. For the normal case
     *     of square pixels this will be equal to 1.0. Different values are indicative of anamorphic
     *     content.
     */
    void onVideoSizeChanged(int width, int height, int unappliedRotationDegrees,
        float pixelWidthHeightRatio);

    /**
     * Called when a frame is rendered for the first time since setting the surface, and when a
     * frame is rendered for the first time since a video track was selected.
     */
    void onRenderedFirstFrame();

  }

  private static final String TAG = "SimpleExoPlayer";
  private static final int MAX_DROPPED_VIDEO_FRAME_COUNT_TO_NOTIFY = 50;

  private final ExoPlayer player;
  private final Renderer[] renderers;
  private final ComponentListener componentListener;
  private final Handler mainHandler;
  private final int videoRendererCount;
  private final int audioRendererCount;

  private Format videoFormat;
  private Format audioFormat;

  private Surface surface;
  private boolean ownsSurface;
  private SurfaceHolder surfaceHolder;
  private TextureView textureView;
  private TextRenderer.Output textOutput;
  private MetadataRenderer.Output metadataOutput;
  private VideoListener videoListener;
  private AudioRendererEventListener audioDebugListener;
  private VideoRendererEventListener videoDebugListener;
  private DecoderCounters videoDecoderCounters;
  private DecoderCounters audioDecoderCounters;
  private int audioSessionId;
  private float volume;
  private PlaybackParamsHolder playbackParamsHolder;

  /* package */ SimpleExoPlayer(Context context, TrackSelector trackSelector,
      LoadControl loadControl, DrmSessionManager<FrameworkMediaCrypto> drmSessionManager,
      boolean preferExtensionDecoders, long allowedVideoJoiningTimeMs) {
    mainHandler = new Handler();
    componentListener = new ComponentListener();

    // Build the renderers.
    ArrayList<Renderer> renderersList = new ArrayList<>();
    if (preferExtensionDecoders) {
      buildExtensionRenderers(renderersList, allowedVideoJoiningTimeMs);
      buildRenderers(context, drmSessionManager, renderersList, allowedVideoJoiningTimeMs);
    } else {
      buildRenderers(context, drmSessionManager, renderersList, allowedVideoJoiningTimeMs);
      buildExtensionRenderers(renderersList, allowedVideoJoiningTimeMs);
    }
    renderers = renderersList.toArray(new Renderer[renderersList.size()]);

    // Obtain counts of video and audio renderers.
    int videoRendererCount = 0;
    int audioRendererCount = 0;
    for (Renderer renderer : renderers) {
      switch (renderer.getTrackType()) {
        case C.TRACK_TYPE_VIDEO:
          videoRendererCount++;
          break;
        case C.TRACK_TYPE_AUDIO:
          audioRendererCount++;
          break;
      }
    }
    this.videoRendererCount = videoRendererCount;
    this.audioRendererCount = audioRendererCount;

    // Set initial values.
    audioSessionId = AudioTrack.SESSION_ID_NOT_SET;
    volume = 1;

    // Build the player and associated objects.
    player = new ExoPlayerImpl(renderers, trackSelector, loadControl);
  }

  /**
   * Clears any {@link Surface}, {@link SurfaceHolder}, {@link SurfaceView} or {@link TextureView}
   * currently set on the player.
   */
  public void clearVideoSurface() {
    setVideoSurface(null);
  }

  /**
   * Sets the {@link Surface} onto which video will be rendered. The caller is responsible for
   * tracking the lifecycle of the surface, and must clear the surface by calling
   * {@code setVideoSurface(null)} if the surface is destroyed.
   * <p>
   * If the surface is held by a {@link SurfaceView}, {@link TextureView} or {@link SurfaceHolder}
   * then it's recommended to use {@link #setVideoSurfaceView(SurfaceView)},
   * {@link #setVideoTextureView(TextureView)} or {@link #setVideoSurfaceHolder(SurfaceHolder)}
   * rather than this method, since passing the holder allows the player to track the lifecycle of
   * the surface automatically.
   *
   * @param surface The {@link Surface}.
   */
  public void setVideoSurface(Surface surface) {
    removeSurfaceCallbacks();
    setVideoSurfaceInternal(surface, false);
  }

  /**
   * Sets the {@link SurfaceHolder} that holds the {@link Surface} onto which video will be
   * rendered. The player will track the lifecycle of the surface automatically.
   *
   * @param surfaceHolder The surface holder.
   */
  public void setVideoSurfaceHolder(SurfaceHolder surfaceHolder) {
    removeSurfaceCallbacks();
    this.surfaceHolder = surfaceHolder;
    if (surfaceHolder == null) {
      setVideoSurfaceInternal(null, false);
    } else {
      setVideoSurfaceInternal(surfaceHolder.getSurface(), false);
      surfaceHolder.addCallback(componentListener);
    }
  }

  /**
   * Sets the {@link SurfaceView} onto which video will be rendered. The player will track the
   * lifecycle of the surface automatically.
   *
   * @param surfaceView The surface view.
   */
  public void setVideoSurfaceView(SurfaceView surfaceView) {
    setVideoSurfaceHolder(surfaceView.getHolder());
  }

  /**
   * Sets the {@link TextureView} onto which video will be rendered. The player will track the
   * lifecycle of the surface automatically.
   *
   * @param textureView The texture view.
   */
  public void setVideoTextureView(TextureView textureView) {
    removeSurfaceCallbacks();
    this.textureView = textureView;
    if (textureView == null) {
      setVideoSurfaceInternal(null, true);
    } else {
      if (textureView.getSurfaceTextureListener() != null) {
        Log.w(TAG, "Replacing existing SurfaceTextureListener.");
      }
      SurfaceTexture surfaceTexture = textureView.getSurfaceTexture();
      setVideoSurfaceInternal(surfaceTexture == null ? null : new Surface(surfaceTexture), true);
      textureView.setSurfaceTextureListener(componentListener);
    }
  }

  /**
   * Sets the audio volume, with 0 being silence and 1 being unity gain.
   *
   * @param volume The volume.
   */
  public void setVolume(float volume) {
    this.volume = volume;
    ExoPlayerMessage[] messages = new ExoPlayerMessage[audioRendererCount];
    int count = 0;
    for (Renderer renderer : renderers) {
      if (renderer.getTrackType() == C.TRACK_TYPE_AUDIO) {
        messages[count++] = new ExoPlayerMessage(renderer, C.MSG_SET_VOLUME, volume);
      }
    }
    player.sendMessages(messages);
  }

  /**
   * Returns the audio volume, with 0 being silence and 1 being unity gain.
   */
  public float getVolume() {
    return volume;
  }

  /**
   * Sets the {@link PlaybackParams} governing audio playback.
   *
   * @param params The {@link PlaybackParams}, or null to clear any previously set parameters.
   */
  @TargetApi(23)
  public void setPlaybackParams(PlaybackParams params) {
    if (params != null) {
      // The audio renderers will call this on the playback thread to ensure they can query
      // parameters without failure. We do the same up front, which is redundant except that it
      // ensures an immediate call to getPlaybackParams will retrieve the instance with defaults
      // allowed, rather than this change becoming visible sometime later once the audio renderers
      // receive the parameters.
      params.allowDefaults();
      playbackParamsHolder = new PlaybackParamsHolder(params);
    } else {
      playbackParamsHolder = null;
    }
    ExoPlayerMessage[] messages = new ExoPlayerMessage[audioRendererCount];
    int count = 0;
    for (Renderer renderer : renderers) {
      if (renderer.getTrackType() == C.TRACK_TYPE_AUDIO) {
        messages[count++] = new ExoPlayerMessage(renderer, C.MSG_SET_PLAYBACK_PARAMS, params);
      }
    }
    player.sendMessages(messages);
  }

  /**
   * Returns the {@link PlaybackParams} governing audio playback, or null if not set.
   */
  @TargetApi(23)
  public PlaybackParams getPlaybackParams() {
    return playbackParamsHolder == null ? null : playbackParamsHolder.params;
  }

  /**
   * Returns the video format currently being played, or null if no video is being played.
   */
  public Format getVideoFormat() {
    return videoFormat;
  }

  /**
   * Returns the audio format currently being played, or null if no audio is being played.
   */
  public Format getAudioFormat() {
    return audioFormat;
  }

  /**
   * Returns the audio session identifier, or {@code AudioTrack.SESSION_ID_NOT_SET} if not set.
   */
  public int getAudioSessionId() {
    return audioSessionId;
  }

  /**
   * Returns {@link DecoderCounters} for video, or null if no video is being played.
   */
  public DecoderCounters getVideoDecoderCounters() {
    return videoDecoderCounters;
  }

  /**
   * Returns {@link DecoderCounters} for audio, or null if no audio is being played.
   */
  public DecoderCounters getAudioDecoderCounters() {
    return audioDecoderCounters;
  }

  /**
   * Sets a listener to receive video events.
   *
   * @param listener The listener.
   */
  public void setVideoListener(VideoListener listener) {
    videoListener = listener;
  }

  /**
   * Sets a listener to receive debug events from the video renderer.
   *
   * @param listener The listener.
   */
  public void setVideoDebugListener(VideoRendererEventListener listener) {
    videoDebugListener = listener;
  }

  /**
   * Sets a listener to receive debug events from the audio renderer.
   *
   * @param listener The listener.
   */
  public void setAudioDebugListener(AudioRendererEventListener listener) {
    audioDebugListener = listener;
  }

  /**
   * Sets an output to receive text events.
   *
   * @param output The output.
   */
  public void setTextOutput(TextRenderer.Output output) {
    textOutput = output;
  }

  /**
   * @deprecated Use {@link #setMetadataOutput(MetadataRenderer.Output)} instead.
   * @param output The output.
   */
  @Deprecated
  public void setId3Output(MetadataRenderer.Output output) {
    setMetadataOutput(output);
  }

  /**
   * Sets a listener to receive metadata events.
   *
   * @param output The output.
   */
  public void setMetadataOutput(MetadataRenderer.Output output) {
    metadataOutput = output;
  }

  // ExoPlayer implementation

  @Override
  public void addListener(EventListener listener) {
    player.addListener(listener);
  }

  @Override
  public void removeListener(EventListener listener) {
    player.removeListener(listener);
  }

  @Override
  public int getPlaybackState() {
    return player.getPlaybackState();
  }

  @Override
  public void prepare(MediaSource mediaSource) {
    player.prepare(mediaSource);
  }

  @Override
  public void prepare(MediaSource mediaSource, boolean resetPosition, boolean resetTimeline) {
    player.prepare(mediaSource, resetPosition, resetTimeline);
  }

  @Override
  public void setPlayWhenReady(boolean playWhenReady) {
    player.setPlayWhenReady(playWhenReady);
  }

  @Override
  public boolean getPlayWhenReady() {
    return player.getPlayWhenReady();
  }

  @Override
  public boolean isLoading() {
    return player.isLoading();
  }

  @Override
  public void seekToDefaultPosition() {
    player.seekToDefaultPosition();
  }

  @Override
  public void seekToDefaultPosition(int windowIndex) {
    player.seekToDefaultPosition(windowIndex);
  }

  @Override
  public void seekTo(long positionMs) {
    player.seekTo(positionMs);
  }

  @Override
  public void seekTo(int windowIndex, long positionMs) {
    player.seekTo(windowIndex, positionMs);
  }

  @Override
  public void stop() {
    player.stop();
  }

  @Override
  public void release() {
    player.release();
    removeSurfaceCallbacks();
    if (surface != null) {
      if (ownsSurface) {
        surface.release();
      }
      surface = null;
    }
  }

  @Override
  public void sendMessages(ExoPlayerMessage... messages) {
    player.sendMessages(messages);
  }

  @Override
  public void blockingSendMessages(ExoPlayerMessage... messages) {
    player.blockingSendMessages(messages);
  }

  @Override
  public int getCurrentPeriodIndex() {
    return player.getCurrentPeriodIndex();
  }

  @Override
  public int getCurrentWindowIndex() {
    return player.getCurrentWindowIndex();
  }

  @Override
  public long getDuration() {
    return player.getDuration();
  }

  @Override
  public long getCurrentPosition() {
    return player.getCurrentPosition();
  }

  @Override
  public long getBufferedPosition() {
    return player.getBufferedPosition();
  }

  @Override
  public int getBufferedPercentage() {
    return player.getBufferedPercentage();
  }

  @Override
  public int getRendererCount() {
    return player.getRendererCount();
  }

  @Override
  public int getRendererType(int index) {
    return player.getRendererType(index);
  }

  @Override
  public TrackGroupArray getCurrentTrackGroups() {
    return player.getCurrentTrackGroups();
  }

  @Override
  public TrackSelectionArray getCurrentTrackSelections() {
    return player.getCurrentTrackSelections();
  }

  @Override
  public Timeline getCurrentTimeline() {
    return player.getCurrentTimeline();
  }

  @Override
  public Object getCurrentManifest() {
    return player.getCurrentManifest();
  }

  // Internal methods.

  private void buildRenderers(Context context,
      DrmSessionManager<FrameworkMediaCrypto> drmSessionManager, ArrayList<Renderer> renderersList,
      long allowedVideoJoiningTimeMs) {
    MediaCodecVideoRenderer videoRenderer = new MediaCodecVideoRenderer(context,
        MediaCodecSelector.DEFAULT, MediaCodec.VIDEO_SCALING_MODE_SCALE_TO_FIT,
        allowedVideoJoiningTimeMs, drmSessionManager, false, mainHandler, componentListener,
        MAX_DROPPED_VIDEO_FRAME_COUNT_TO_NOTIFY);
    renderersList.add(videoRenderer);

    Renderer audioRenderer = new MediaCodecAudioRenderer(MediaCodecSelector.DEFAULT,
        drmSessionManager, true, mainHandler, componentListener,
        AudioCapabilities.getCapabilities(context), AudioManager.STREAM_MUSIC);
    renderersList.add(audioRenderer);

    Renderer textRenderer = new TextRenderer(componentListener, mainHandler.getLooper());
    renderersList.add(textRenderer);

    MetadataRenderer metadataRenderer = new MetadataRenderer(componentListener,
        mainHandler.getLooper(), new Id3Decoder());
    renderersList.add(metadataRenderer);
  }

  private void buildExtensionRenderers(ArrayList<Renderer> renderersList,
      long allowedVideoJoiningTimeMs) {
    // Load extension renderers using reflection so that demo app doesn't depend on them.
    // Class.forName(<class name>) appears for each renderer so that automated tools like proguard
    // can detect the use of reflection (see http://proguard.sourceforge.net/FAQ.html#forname).
    try {
      Class<?> clazz =
          Class.forName("com.google.android.exoplayer2.ext.vp9.LibvpxVideoRenderer");
      Constructor<?> constructor = clazz.getConstructor(boolean.class, long.class, Handler.class,
          VideoRendererEventListener.class, int.class);
      renderersList.add((Renderer) constructor.newInstance(true, allowedVideoJoiningTimeMs,
          mainHandler, componentListener, MAX_DROPPED_VIDEO_FRAME_COUNT_TO_NOTIFY));
      Log.i(TAG, "Loaded LibvpxVideoRenderer.");
    } catch (ClassNotFoundException e) {
      // Expected if the app was built without the extension.
    } catch (Exception e) {
      throw new RuntimeException(e);
    }

    try {
      Class<?> clazz =
          Class.forName("com.google.android.exoplayer2.ext.opus.LibopusAudioRenderer");
      Constructor<?> constructor = clazz.getConstructor(Handler.class,
          AudioRendererEventListener.class);
      renderersList.add((Renderer) constructor.newInstance(mainHandler, componentListener));
      Log.i(TAG, "Loaded LibopusAudioRenderer.");
    } catch (ClassNotFoundException e) {
      // Expected if the app was built without the extension.
    } catch (Exception e) {
      throw new RuntimeException(e);
    }

    try {
      Class<?> clazz =
          Class.forName("com.google.android.exoplayer2.ext.flac.LibflacAudioRenderer");
      Constructor<?> constructor = clazz.getConstructor(Handler.class,
          AudioRendererEventListener.class);
      renderersList.add((Renderer) constructor.newInstance(mainHandler, componentListener));
      Log.i(TAG, "Loaded LibflacAudioRenderer.");
    } catch (ClassNotFoundException e) {
      // Expected if the app was built without the extension.
    } catch (Exception e) {
      throw new RuntimeException(e);
    }

    try {
      Class<?> clazz =
          Class.forName("com.google.android.exoplayer2.ext.ffmpeg.FfmpegAudioRenderer");
      Constructor<?> constructor = clazz.getConstructor(Handler.class,
          AudioRendererEventListener.class);
      renderersList.add((Renderer) constructor.newInstance(mainHandler, componentListener));
      Log.i(TAG, "Loaded FfmpegAudioRenderer.");
    } catch (ClassNotFoundException e) {
      // Expected if the app was built without the extension.
    } catch (Exception e) {
      throw new RuntimeException(e);
    }
  }

  private void removeSurfaceCallbacks() {
    if (textureView != null) {
      if (textureView.getSurfaceTextureListener() != componentListener) {
        Log.w(TAG, "SurfaceTextureListener already unset or replaced.");
      } else {
        textureView.setSurfaceTextureListener(null);
      }
      textureView = null;
    }
    if (surfaceHolder != null) {
      surfaceHolder.removeCallback(componentListener);
      surfaceHolder = null;
    }
  }

  private void setVideoSurfaceInternal(Surface surface, boolean ownsSurface) {
    // Note: We don't turn this method into a no-op if the surface is being replaced with itself
    // so as to ensure onRenderedFirstFrame callbacks are still called in this case.
    ExoPlayerMessage[] messages = new ExoPlayerMessage[videoRendererCount];
    int count = 0;
    for (Renderer renderer : renderers) {
      if (renderer.getTrackType() == C.TRACK_TYPE_VIDEO) {
        messages[count++] = new ExoPlayerMessage(renderer, C.MSG_SET_SURFACE, surface);
      }
    }
    if (this.surface != null && this.surface != surface) {
      // If we created this surface, we are responsible for releasing it.
      if (this.ownsSurface) {
        this.surface.release();
      }
      // We're replacing a surface. Block to ensure that it's not accessed after the method returns.
      player.blockingSendMessages(messages);
    } else {
      player.sendMessages(messages);
    }
    this.surface = surface;
    this.ownsSurface = ownsSurface;
  }

  private final class ComponentListener implements VideoRendererEventListener,
<<<<<<< HEAD
      AudioRendererEventListener, TextRenderer.Output, MetadataRenderer.Output<List<Id3Frame>>,
      SurfaceHolder.Callback, TextureView.SurfaceTextureListener {
=======
      AudioRendererEventListener, TextRenderer.Output, MetadataRenderer.Output,
      SurfaceHolder.Callback, TextureView.SurfaceTextureListener,
      TrackSelector.EventListener<Object> {
>>>>>>> 8caaf0b5

    // VideoRendererEventListener implementation

    @Override
    public void onVideoEnabled(DecoderCounters counters) {
      videoDecoderCounters = counters;
      if (videoDebugListener != null) {
        videoDebugListener.onVideoEnabled(counters);
      }
    }

    @Override
    public void onVideoDecoderInitialized(String decoderName, long initializedTimestampMs,
        long initializationDurationMs) {
      if (videoDebugListener != null) {
        videoDebugListener.onVideoDecoderInitialized(decoderName, initializedTimestampMs,
            initializationDurationMs);
      }
    }

    @Override
    public void onVideoInputFormatChanged(Format format) {
      videoFormat = format;
      if (videoDebugListener != null) {
        videoDebugListener.onVideoInputFormatChanged(format);
      }
    }

    @Override
    public void onDroppedFrames(int count, long elapsed) {
      if (videoDebugListener != null) {
        videoDebugListener.onDroppedFrames(count, elapsed);
      }
    }

    @Override
    public void onVideoSizeChanged(int width, int height, int unappliedRotationDegrees,
        float pixelWidthHeightRatio) {
      if (videoListener != null) {
        videoListener.onVideoSizeChanged(width, height, unappliedRotationDegrees,
            pixelWidthHeightRatio);
      }
      if (videoDebugListener != null) {
        videoDebugListener.onVideoSizeChanged(width, height, unappliedRotationDegrees,
            pixelWidthHeightRatio);
      }
    }

    @Override
    public void onRenderedFirstFrame(Surface surface) {
      if (videoListener != null && SimpleExoPlayer.this.surface == surface) {
        videoListener.onRenderedFirstFrame();
      }
      if (videoDebugListener != null) {
        videoDebugListener.onRenderedFirstFrame(surface);
      }
    }

    @Override
    public void onVideoDisabled(DecoderCounters counters) {
      if (videoDebugListener != null) {
        videoDebugListener.onVideoDisabled(counters);
      }
      videoFormat = null;
      videoDecoderCounters = null;
    }

    // AudioRendererEventListener implementation

    @Override
    public void onAudioEnabled(DecoderCounters counters) {
      audioDecoderCounters = counters;
      if (audioDebugListener != null) {
        audioDebugListener.onAudioEnabled(counters);
      }
    }

    @Override
    public void onAudioSessionId(int sessionId) {
      audioSessionId = sessionId;
      if (audioDebugListener != null) {
        audioDebugListener.onAudioSessionId(sessionId);
      }
    }

    @Override
    public void onAudioDecoderInitialized(String decoderName, long initializedTimestampMs,
        long initializationDurationMs) {
      if (audioDebugListener != null) {
        audioDebugListener.onAudioDecoderInitialized(decoderName, initializedTimestampMs,
            initializationDurationMs);
      }
    }

    @Override
    public void onAudioInputFormatChanged(Format format) {
      audioFormat = format;
      if (audioDebugListener != null) {
        audioDebugListener.onAudioInputFormatChanged(format);
      }
    }

    @Override
    public void onAudioTrackUnderrun(int bufferSize, long bufferSizeMs,
        long elapsedSinceLastFeedMs) {
      if (audioDebugListener != null) {
        audioDebugListener.onAudioTrackUnderrun(bufferSize, bufferSizeMs, elapsedSinceLastFeedMs);
      }
    }

    @Override
    public void onAudioDisabled(DecoderCounters counters) {
      if (audioDebugListener != null) {
        audioDebugListener.onAudioDisabled(counters);
      }
      audioFormat = null;
      audioDecoderCounters = null;
      audioSessionId = AudioTrack.SESSION_ID_NOT_SET;
    }

    // TextRenderer.Output implementation

    @Override
    public void onCues(List<Cue> cues) {
      if (textOutput != null) {
        textOutput.onCues(cues);
      }
    }

    // MetadataRenderer.Output implementation

    @Override
    public void onMetadata(Metadata metadata) {
      if (metadataOutput != null) {
        metadataOutput.onMetadata(metadata);
      }
    }

    // SurfaceHolder.Callback implementation

    @Override
    public void surfaceCreated(SurfaceHolder holder) {
      setVideoSurfaceInternal(holder.getSurface(), false);
    }

    @Override
    public void surfaceChanged(SurfaceHolder holder, int format, int width, int height) {
      // Do nothing.
    }

    @Override
    public void surfaceDestroyed(SurfaceHolder holder) {
      setVideoSurfaceInternal(null, false);
    }

    // TextureView.SurfaceTextureListener implementation

    @Override
    public void onSurfaceTextureAvailable(SurfaceTexture surfaceTexture, int width, int height) {
      setVideoSurfaceInternal(new Surface(surfaceTexture), true);
    }

    @Override
    public void onSurfaceTextureSizeChanged(SurfaceTexture surfaceTexture, int width, int height) {
      // Do nothing.
    }

    @Override
    public boolean onSurfaceTextureDestroyed(SurfaceTexture surfaceTexture) {
      setVideoSurfaceInternal(null, true);
      return true;
    }

    @Override
    public void onSurfaceTextureUpdated(SurfaceTexture surfaceTexture) {
      // Do nothing.
    }

  }

  @TargetApi(23)
  private static final class PlaybackParamsHolder {

    public final PlaybackParams params;

    public PlaybackParamsHolder(PlaybackParams params) {
      this.params = params;
    }

  }

}<|MERGE_RESOLUTION|>--- conflicted
+++ resolved
@@ -653,14 +653,8 @@
   }
 
   private final class ComponentListener implements VideoRendererEventListener,
-<<<<<<< HEAD
-      AudioRendererEventListener, TextRenderer.Output, MetadataRenderer.Output<List<Id3Frame>>,
+      AudioRendererEventListener, TextRenderer.Output, MetadataRenderer.Output,
       SurfaceHolder.Callback, TextureView.SurfaceTextureListener {
-=======
-      AudioRendererEventListener, TextRenderer.Output, MetadataRenderer.Output,
-      SurfaceHolder.Callback, TextureView.SurfaceTextureListener,
-      TrackSelector.EventListener<Object> {
->>>>>>> 8caaf0b5
 
     // VideoRendererEventListener implementation
 
