--- conflicted
+++ resolved
@@ -171,11 +171,6 @@
         checkArgument(!fmtpParameters.isEmpty());
         processAacFmtpAttribute(formatBuilder, fmtpParameters, channelCount, clockRate);
         break;
-<<<<<<< HEAD
-      case MimeTypes.VIDEO_H263:
-        // H263 does not require a FMTP attribute. So Setting default width and height.
-        formatBuilder.setWidth(DEFAULT_H263_WIDTH).setHeight(DEFAULT_H263_HEIGHT);
-=======
       case MimeTypes.AUDIO_AMR_NB:
       case MimeTypes.AUDIO_AMR_WB:
         checkArgument(channelCount == 1, "Multi channel AMR is not currently supported.");
@@ -192,7 +187,10 @@
       case MimeTypes.VIDEO_MP4V:
         checkArgument(!fmtpParameters.isEmpty());
         processMPEG4FmtpAttribute(formatBuilder, fmtpParameters);
->>>>>>> 6708b43b
+        break;
+      case MimeTypes.VIDEO_H263:
+        // H263 does not require a FMTP attribute. So Setting default width and height.
+        formatBuilder.setWidth(DEFAULT_H263_WIDTH).setHeight(DEFAULT_H263_HEIGHT);
         break;
       case MimeTypes.VIDEO_H264:
         checkArgument(!fmtpParameters.isEmpty());
