/*
 * Copyright (C) 2014 The Android Open Source Project
 *
 * Licensed under the Apache License, Version 2.0 (the "License");
 * you may not use this file except in compliance with the License.
 * You may obtain a copy of the License at
 *
 *      http://www.apache.org/licenses/LICENSE-2.0
 *
 * Unless required by applicable law or agreed to in writing, software
 * distributed under the License is distributed on an "AS IS" BASIS,
 * WITHOUT WARRANTIES OR CONDITIONS OF ANY KIND, either express or implied.
 * See the License for the specific language governing permissions and
 * limitations under the License.
 */
package com.google.android.exoplayer.demo;

/**
 * Holds statically defined sample definitions.
 */
/* package */ class Samples {

  public static class Sample {

    public final String name;
    public final String contentId;
    public final String uri;
    public final int type;
    public final boolean fullPlayer;

    public Sample(String name, String contentId, String uri, int type, boolean fullPlayer) {
      this.name = name;
      this.contentId = contentId;
      this.uri = uri;
      this.type = type;
      this.fullPlayer = fullPlayer;
    }

  }

  public static final Sample[] SIMPLE = new Sample[] {
    new Sample("Google Glass (DASH)", "bf5bb2419360daf1",
        "http://www.youtube.com/api/manifest/dash/id/bf5bb2419360daf1/source/youtube?"
        + "as=fmp4_audio_clear,fmp4_sd_hd_clear&sparams=ip,ipbits,expire,as&ip=0.0.0.0&"
        + "ipbits=0&expire=19000000000&signature=255F6B3C07C753C88708C07EA31B7A1A10703C8D."
        + "2D6A28B21F921D0B245CDCF36F7EB54A2B5ABFC2&key=ik0", DemoUtil.TYPE_DASH, false),
    new Sample("Google Play (DASH)", "3aa39fa2cc27967f",
        "http://www.youtube.com/api/manifest/dash/id/3aa39fa2cc27967f/source/youtube?"
        + "as=fmp4_audio_clear,fmp4_sd_hd_clear&sparams=ip,ipbits,expire,as&ip=0.0.0.0&ipbits=0&"
        + "expire=19000000000&signature=7181C59D0252B285D593E1B61D985D5B7C98DE2A."
        + "5B445837F55A40E0F28AACAA047982E372D177E2&key=ik0", DemoUtil.TYPE_DASH, false),
    new Sample("Super speed (SmoothStreaming)", "uid:ss:superspeed",
        "http://playready.directtaps.net/smoothstreaming/SSWSS720H264/SuperSpeedway_720.ism",
<<<<<<< HEAD
        DemoUtil.TYPE_SS, false),
=======
        DemoUtil.TYPE_SS, false, false),
    new Sample("Apple master playlist (HLS)", "uid:hls:applemaster",
        "https://devimages.apple.com.edgekey.net/streaming/examples/bipbop_4x3/"
        + "bipbop_4x3_variant.m3u8", DemoUtil.TYPE_HLS, false, false),
>>>>>>> 1554db16
    new Sample("Dizzy (Misc)", "uid:misc:dizzy",
        "http://html5demos.com/assets/dizzy.mp4", DemoUtil.TYPE_OTHER, false),
  };

  public static final Sample[] YOUTUBE_DASH_MP4 = new Sample[] {
    new Sample("Google Glass", "bf5bb2419360daf1",
        "http://www.youtube.com/api/manifest/dash/id/bf5bb2419360daf1/source/youtube?"
        + "as=fmp4_audio_clear,fmp4_sd_hd_clear&sparams=ip,ipbits,expire,as&ip=0.0.0.0&"
        + "ipbits=0&expire=19000000000&signature=255F6B3C07C753C88708C07EA31B7A1A10703C8D."
        + "2D6A28B21F921D0B245CDCF36F7EB54A2B5ABFC2&key=ik0", DemoUtil.TYPE_DASH, true),
    new Sample("Google Play", "3aa39fa2cc27967f",
        "http://www.youtube.com/api/manifest/dash/id/3aa39fa2cc27967f/source/youtube?"
        + "as=fmp4_audio_clear,fmp4_sd_hd_clear&sparams=ip,ipbits,expire,as&ip=0.0.0.0&ipbits=0&"
        + "expire=19000000000&signature=7181C59D0252B285D593E1B61D985D5B7C98DE2A."
        + "5B445837F55A40E0F28AACAA047982E372D177E2&key=ik0", DemoUtil.TYPE_DASH, true),
  };

  public static final Sample[] YOUTUBE_DASH_WEBM = new Sample[] {
    new Sample("Google Glass", "bf5bb2419360daf1",
        "http://www.youtube.com/api/manifest/dash/id/bf5bb2419360daf1/source/youtube?"
        + "as=fmp4_audio_clear,webm2_sd_hd_clear&sparams=ip,ipbits,expire,as&ip=0.0.0.0&ipbits=0&"
        + "expire=19000000000&signature=A3EC7EE53ABE601B357F7CAB8B54AD0702CA85A7."
        + "446E9C38E47E3EDAF39E0163C390FF83A7944918&key=ik0", DemoUtil.TYPE_DASH, true),
    new Sample("Google Play", "3aa39fa2cc27967f",
        "http://www.youtube.com/api/manifest/dash/id/3aa39fa2cc27967f/source/youtube?"
        + "as=fmp4_audio_clear,webm2_sd_hd_clear&sparams=ip,ipbits,expire,as&ip=0.0.0.0&ipbits=0&"
        + "expire=19000000000&signature=B752B262C6D7262EC4E4EB67901E5D8F7058A81D."
        + "C0358CE1E335417D9A8D88FF192F0D5D8F6DA1B6&key=ik0", DemoUtil.TYPE_DASH, true),
  };

  public static final Sample[] SMOOTHSTREAMING = new Sample[] {
    new Sample("Super speed", "uid:ss:superspeed",
        "http://playready.directtaps.net/smoothstreaming/SSWSS720H264/SuperSpeedway_720.ism",
        DemoUtil.TYPE_SS, true),
    new Sample("Super speed (PlayReady)", "uid:ss:pr:superspeed",
        "http://playready.directtaps.net/smoothstreaming/SSWSS720H264PR/SuperSpeedway_720.ism",
        DemoUtil.TYPE_SS, true),
  };

  public static final Sample[] WIDEVINE_GTS = new Sample[] {
    new Sample("WV: HDCP not specified", "d286538032258a1c",
        "http://www.youtube.com/api/manifest/dash/id/d286538032258a1c/source/youtube?"
        + "as=fmp4_audio_cenc,fmp4_sd_hd_cenc&sparams=ip,ipbits,expire,as&ip=0.0.0.0&ipbits=0"
        + "&expire=19000000000&signature=41EA40A027A125A16292E0A5E3277A3B5FA9B938."
        + "0BB075C396FFDDC97E526E8F77DC26FF9667D0D6&key=ik0", DemoUtil.TYPE_DASH, true),
    new Sample("WV: HDCP not required", "48fcc369939ac96c",
        "http://www.youtube.com/api/manifest/dash/id/48fcc369939ac96c/source/youtube?"
        + "as=fmp4_audio_cenc,fmp4_sd_hd_cenc&sparams=ip,ipbits,expire,as&ip=0.0.0.0&ipbits=0"
        + "&expire=19000000000&signature=315911BDCEED0FB0C763455BDCC97449DAAFA9E8."
        + "5B41E2EB411F797097A359D6671D2CDE26272373&key=ik0", DemoUtil.TYPE_DASH, true),
    new Sample("WV: HDCP required", "e06c39f1151da3df",
        "http://www.youtube.com/api/manifest/dash/id/e06c39f1151da3df/source/youtube?"
        + "as=fmp4_audio_cenc,fmp4_sd_hd_cenc&sparams=ip,ipbits,expire,as&ip=0.0.0.0&ipbits=0"
        + "&expire=19000000000&signature=A47A1E13E7243BD567601A75F79B34644D0DC592."
        + "B09589A34FA23527EFC1552907754BB8033870BD&key=ik0", DemoUtil.TYPE_DASH, true),
    new Sample("WV: Secure video path required", "0894c7c8719b28a0",
        "http://www.youtube.com/api/manifest/dash/id/0894c7c8719b28a0/source/youtube?"
        + "as=fmp4_audio_cenc,fmp4_sd_hd_cenc&sparams=ip,ipbits,expire,as&ip=0.0.0.0&ipbits=0"
        + "&expire=19000000000&signature=2847EE498970F6B45176766CD2802FEB4D4CB7B2."
        + "A1CA51EC40A1C1039BA800C41500DD448C03EEDA&key=ik0", DemoUtil.TYPE_DASH, true),
    new Sample("WV: HDCP + secure video path required", "efd045b1eb61888a",
        "http://www.youtube.com/api/manifest/dash/id/efd045b1eb61888a/source/youtube?"
        + "as=fmp4_audio_cenc,fmp4_sd_hd_cenc&sparams=ip,ipbits,expire,as&ip=0.0.0.0&ipbits=0"
        + "&expire=19000000000&signature=61611F115EEEC7BADE5536827343FFFE2D83D14F."
        + "2FDF4BFA502FB5865C5C86401314BDDEA4799BD0&key=ik0", DemoUtil.TYPE_DASH, true),
    new Sample("WV: 30s license duration", "f9a34cab7b05881a",
        "http://www.youtube.com/api/manifest/dash/id/f9a34cab7b05881a/source/youtube?"
        + "as=fmp4_audio_cenc,fmp4_sd_hd_cenc&sparams=ip,ipbits,expire,as&ip=0.0.0.0&ipbits=0"
        + "&expire=19000000000&signature=88DC53943385CED8CF9F37ADD9E9843E3BF621E6."
        + "22727BB612D24AA4FACE4EF62726F9461A9BF57A&key=ik0", DemoUtil.TYPE_DASH, true),
  };

  public static final Sample[] HLS = new Sample[] {
    new Sample("Apple master playlist", "uid:hls:applemaster",
        "https://devimages.apple.com.edgekey.net/streaming/examples/bipbop_4x3/"
        + "bipbop_4x3_variant.m3u8", DemoUtil.TYPE_HLS, false, true),
    new Sample("Apple master playlist advanced", "uid:hls:applemasteradvanced",
        "https://devimages.apple.com.edgekey.net/streaming/examples/bipbop_16x9/"
        + "bipbop_16x9_variant.m3u8", DemoUtil.TYPE_HLS, false, true),
    new Sample("Apple single media playlist", "uid:hls:applesinglemedia",
        "https://devimages.apple.com.edgekey.net/streaming/examples/bipbop_4x3/gear1/"
        + "prog_index.m3u8", DemoUtil.TYPE_HLS, false, true),
  };

  public static final Sample[] MISC = new Sample[] {
    new Sample("Dizzy", "uid:misc:dizzy", "http://html5demos.com/assets/dizzy.mp4",
        DemoUtil.TYPE_OTHER, true),
    new Sample("Dizzy (https->http redirect)", "uid:misc:dizzy2", "https://goo.gl/MtUDEj",
        DemoUtil.TYPE_OTHER, true),
    new Sample("Apple AAC 10s", "uid:misc:appleaacseg", "https://devimages.apple.com.edgekey.net/"
        + "streaming/examples/bipbop_4x3/gear0/fileSequence0.aac",
        DemoUtil.TYPE_OTHER, true),
  };

  private Samples() {}

}<|MERGE_RESOLUTION|>--- conflicted
+++ resolved
@@ -51,14 +51,10 @@
         + "5B445837F55A40E0F28AACAA047982E372D177E2&key=ik0", DemoUtil.TYPE_DASH, false),
     new Sample("Super speed (SmoothStreaming)", "uid:ss:superspeed",
         "http://playready.directtaps.net/smoothstreaming/SSWSS720H264/SuperSpeedway_720.ism",
-<<<<<<< HEAD
         DemoUtil.TYPE_SS, false),
-=======
-        DemoUtil.TYPE_SS, false, false),
     new Sample("Apple master playlist (HLS)", "uid:hls:applemaster",
         "https://devimages.apple.com.edgekey.net/streaming/examples/bipbop_4x3/"
-        + "bipbop_4x3_variant.m3u8", DemoUtil.TYPE_HLS, false, false),
->>>>>>> 1554db16
+        + "bipbop_4x3_variant.m3u8", DemoUtil.TYPE_HLS, false),
     new Sample("Dizzy (Misc)", "uid:misc:dizzy",
         "http://html5demos.com/assets/dizzy.mp4", DemoUtil.TYPE_OTHER, false),
   };
@@ -134,13 +130,13 @@
   public static final Sample[] HLS = new Sample[] {
     new Sample("Apple master playlist", "uid:hls:applemaster",
         "https://devimages.apple.com.edgekey.net/streaming/examples/bipbop_4x3/"
-        + "bipbop_4x3_variant.m3u8", DemoUtil.TYPE_HLS, false, true),
+        + "bipbop_4x3_variant.m3u8", DemoUtil.TYPE_HLS, true),
     new Sample("Apple master playlist advanced", "uid:hls:applemasteradvanced",
         "https://devimages.apple.com.edgekey.net/streaming/examples/bipbop_16x9/"
-        + "bipbop_16x9_variant.m3u8", DemoUtil.TYPE_HLS, false, true),
+        + "bipbop_16x9_variant.m3u8", DemoUtil.TYPE_HLS, true),
     new Sample("Apple single media playlist", "uid:hls:applesinglemedia",
         "https://devimages.apple.com.edgekey.net/streaming/examples/bipbop_4x3/gear1/"
-        + "prog_index.m3u8", DemoUtil.TYPE_HLS, false, true),
+        + "prog_index.m3u8", DemoUtil.TYPE_HLS, true),
   };
 
   public static final Sample[] MISC = new Sample[] {
